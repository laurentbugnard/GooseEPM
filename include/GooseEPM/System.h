--- conflicted
+++ resolved
@@ -33,12 +33,8 @@
 template <class T>
 inline typename T::value_type mean(const T& a)
 {
-<<<<<<< HEAD
-    return std::accumulate(a.begin(), a.end(), 0.0) / static_cast<double>(a.size());
-=======
     double init = 0.0;
     return std::accumulate(a.begin(), a.end(), init) / static_cast<double>(a.size());
->>>>>>> 019ed305
 }
 
 template <class T>
